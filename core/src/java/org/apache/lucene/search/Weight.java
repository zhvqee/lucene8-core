/*
 * Licensed to the Apache Software Foundation (ASF) under one or more
 * contributor license agreements.  See the NOTICE file distributed with
 * this work for additional information regarding copyright ownership.
 * The ASF licenses this file to You under the Apache License, Version 2.0
 * (the "License"); you may not use this file except in compliance with
 * the License.  You may obtain a copy of the License at
 *
 *     http://www.apache.org/licenses/LICENSE-2.0
 *
 * Unless required by applicable law or agreed to in writing, software
 * distributed under the License is distributed on an "AS IS" BASIS,
 * WITHOUT WARRANTIES OR CONDITIONS OF ANY KIND, either express or implied.
 * See the License for the specific language governing permissions and
 * limitations under the License.
 */
package org.apache.lucene.search;


import java.io.IOException;
import java.util.Set;

import org.apache.lucene.index.IndexReaderContext;
import org.apache.lucene.index.LeafReader;
import org.apache.lucene.index.LeafReaderContext;
import org.apache.lucene.index.Term;
import org.apache.lucene.util.Bits;

/**
 * Expert: Calculate query weights and build query scorers.
 * <p>
 * The purpose of {@link Weight} is to ensure searching does not modify a
 * {@link Query}, so that a {@link Query} instance can be reused. <br>
 * {@link IndexSearcher} dependent state of the query should reside in the
 * {@link Weight}. <br>
 * {@link org.apache.lucene.index.LeafReader} dependent state should reside in the {@link Scorer}.
 * <p>
 * Since {@link Weight} creates {@link Scorer} instances for a given
 * {@link org.apache.lucene.index.LeafReaderContext} ({@link #scorer(org.apache.lucene.index.LeafReaderContext)})
 * callers must maintain the relationship between the searcher's top-level
 * {@link IndexReaderContext} and the context used to create a {@link Scorer}. 
 * <p>
 * A <code>Weight</code> is used in the following way:
 * <ol>
 * <li>A <code>Weight</code> is constructed by a top-level query, given a
 * <code>IndexSearcher</code> ({@link Query#createWeight(IndexSearcher, ScoreMode, float)}).
 * <li>A <code>Scorer</code> is constructed by
 * {@link #scorer(org.apache.lucene.index.LeafReaderContext)}.
 * </ol>
 * 
 * @since 2.9
 */
public abstract class Weight implements SegmentCacheable {

  protected final Query parentQuery;

  /** Sole constructor, typically invoked by sub-classes.
   * @param query         the parent query
   */
  protected Weight(Query query) {
    this.parentQuery = query;
  }

  /**
   * Expert: adds all terms occurring in this query to the terms set. If the
   * {@link Weight} was created with {@code needsScores == true} then this
   * method will only extract terms which are used for scoring, otherwise it
   * will extract all terms which are used for matching.
   */
  public abstract void extractTerms(Set<Term> terms);

  /**
   * Returns {@link Matches} for a specific document, or {@code null} if the document
   * does not match the parent query
   *
   * A query match that contains no position information (for example, a Point or
   * DocValues query) will return {@link MatchesUtils#MATCH_WITH_NO_TERMS}
   *
   * @param context the reader's context to create the {@link Matches} for
   * @param doc     the document's id relative to the given context's reader
   * @lucene.experimental
   */
  public Matches matches(LeafReaderContext context, int doc) throws IOException {
    Scorer scorer = scorer(context);
    if (scorer == null) {
      return null;
    }
    final TwoPhaseIterator twoPhase = scorer.twoPhaseIterator();
    if (twoPhase == null) {
      if (scorer.iterator().advance(doc) != doc) {
        return null;
      }
    }
    else {
      if (twoPhase.approximation().advance(doc) != doc || twoPhase.matches() == false) {
        return null;
      }
    }
    return MatchesUtils.MATCH_WITH_NO_TERMS;
  }

  /**
   * An explanation of the score computation for the named document.
   * 
   * @param context the readers context to create the {@link Explanation} for.
   * @param doc the document's id relative to the given context's reader
   * @return an Explanation for the score
   * @throws IOException if an {@link IOException} occurs
   */
  public abstract Explanation explain(LeafReaderContext context, int doc) throws IOException;

  /** The query that this concerns. */
  public final Query getQuery() {
    return parentQuery;
  }

  /**
   *  返回一个Scorer 对象 ，可以循序迭代所有匹配的文档，并且赋予得分
   * Returns a {@link Scorer} which can iterate in order over all matching
   * documents and assign them a score.
   * <p>
   * <b>NOTE:</b> null can be returned if no documents will be scored by this
   * query.
   * <p>
   * <b>NOTE</b>: The returned {@link Scorer} does not have
   * {@link LeafReader#getLiveDocs()} applied, they need to be checked on top.
   * 
   * @param context
   *          the {@link org.apache.lucene.index.LeafReaderContext} for which to return the {@link Scorer}.
   *          
   * @return a {@link Scorer} which scores documents in/out-of order.
   * @throws IOException if there is a low-level I/O error
   */
  public abstract Scorer scorer(LeafReaderContext context) throws IOException;

  /**
   * Optional method.
   * Get a {@link ScorerSupplier}, which allows to know the cost of the {@link Scorer}
   * before building it. The default implementation calls {@link #scorer} and
   * builds a {@link ScorerSupplier} wrapper around it.
   * @see #scorer
   */
  public ScorerSupplier scorerSupplier(LeafReaderContext context) throws IOException {
    final Scorer scorer = scorer(context);
    if (scorer == null) {
      return null;
    }
    return new ScorerSupplier() {
      @Override
      public Scorer get(long leadCost) {
        return scorer;
      }

      @Override
      public long cost() {
        return scorer.iterator().cost();
      }
    };
  }

  /**
<<<<<<< HEAD
   *  用于 得分计算和 和存储数据到Collector
   *
   */
  /**
=======
   *  返回一个 BulkScorer, 用于得分查询和把命中数据 放入 collector
>>>>>>> f0a3dd28
   * Optional method, to return a {@link BulkScorer} to
   * score the query and send hits to a {@link Collector}.
   * Only queries that have a different top-level approach
   * need to override this; the default implementation
   * pulls a normal {@link Scorer} and iterates and
   * collects the resulting hits which are not marked as deleted.
   *
   * @param context
   *          the {@link org.apache.lucene.index.LeafReaderContext} for which to return the {@link Scorer}.
   *
   * @return a {@link BulkScorer} which scores documents and
   * passes them to a collector.
   * @throws IOException if there is a low-level I/O error
   */
  public BulkScorer bulkScorer(LeafReaderContext context) throws IOException {

    // 这是个抽象方法，具体每个Weight 查询，不一样
    Scorer scorer = scorer(context);
    if (scorer == null) {
      // No docs match
      return null;
    }

    // This impl always scores docs in order, so we can
    // ignore scoreDocsInOrder:
    return new DefaultBulkScorer(scorer);
  }

  /** Just wraps a Scorer and performs top scoring using it.
   *  @lucene.internal */
  protected static class DefaultBulkScorer extends BulkScorer {
    private final Scorer scorer;
    private final DocIdSetIterator iterator;
    private final TwoPhaseIterator twoPhase;

    /** Sole constructor. */
    public DefaultBulkScorer(Scorer scorer) {
      if (scorer == null) {
        throw new NullPointerException();
      }
      this.scorer = scorer;
      this.iterator = scorer.iterator();
      this.twoPhase = scorer.twoPhaseIterator();
    }

    @Override
    public long cost() {
      return iterator.cost();
    }

    @Override
    public int score(LeafCollector collector, Bits acceptDocs, int min, int max) throws IOException {
      collector.setScorer(scorer);
      if (scorer.docID() == -1 && min == 0 && max == DocIdSetIterator.NO_MORE_DOCS) {
        scoreAll(collector, iterator, twoPhase, acceptDocs);
        return DocIdSetIterator.NO_MORE_DOCS;
      } else {
        int doc = scorer.docID();
        if (doc < min) {
          if (twoPhase == null) {
            doc = iterator.advance(min);
          } else {
            doc = twoPhase.approximation().advance(min);
          }
        }
        return scoreRange(collector, iterator, twoPhase, acceptDocs, doc, max);
      }
    }

    /** Specialized method to bulk-score a range of hits; we
     *  separate this from {@link #scoreAll} to help out
     *  hotspot.
     *  See <a href="https://issues.apache.org/jira/browse/LUCENE-5487">LUCENE-5487</a> */
    static int scoreRange(LeafCollector collector, DocIdSetIterator iterator, TwoPhaseIterator twoPhase,
        Bits acceptDocs, int currentDoc, int end) throws IOException {
      if (twoPhase == null) {
        while (currentDoc < end) {
          if (acceptDocs == null || acceptDocs.get(currentDoc)) {
            collector.collect(currentDoc);
          }
          currentDoc = iterator.nextDoc();
        }
        return currentDoc;
      } else {
        final DocIdSetIterator approximation = twoPhase.approximation();
        while (currentDoc < end) {
          if ((acceptDocs == null || acceptDocs.get(currentDoc)) && twoPhase.matches()) {
            collector.collect(currentDoc);
          }
          currentDoc = approximation.nextDoc();
        }
        return currentDoc;
      }
    }
    
    /** Specialized method to bulk-score all hits; we
     *  separate this from {@link #scoreRange} to help out
     *  hotspot.
     *  See <a href="https://issues.apache.org/jira/browse/LUCENE-5487">LUCENE-5487</a> */
    static void scoreAll(LeafCollector collector, DocIdSetIterator iterator, TwoPhaseIterator twoPhase, Bits acceptDocs) throws IOException {
      if (twoPhase == null) {
        for (int doc = iterator.nextDoc(); doc != DocIdSetIterator.NO_MORE_DOCS; doc = iterator.nextDoc()) {
          if (acceptDocs == null || acceptDocs.get(doc)) {
            collector.collect(doc);
          }
        }
      } else {
        // The scorer has an approximation, so run the approximation first, then check acceptDocs, then confirm
        final DocIdSetIterator approximation = twoPhase.approximation();
        for (int doc = approximation.nextDoc(); doc != DocIdSetIterator.NO_MORE_DOCS; doc = approximation.nextDoc()) {
          if ((acceptDocs == null || acceptDocs.get(doc)) && twoPhase.matches()) {
            collector.collect(doc);
          }
        }
      }
    }
  }

}<|MERGE_RESOLUTION|>--- conflicted
+++ resolved
@@ -159,14 +159,11 @@
   }
 
   /**
-<<<<<<< HEAD
    *  用于 得分计算和 和存储数据到Collector
    *
    */
   /**
-=======
    *  返回一个 BulkScorer, 用于得分查询和把命中数据 放入 collector
->>>>>>> f0a3dd28
    * Optional method, to return a {@link BulkScorer} to
    * score the query and send hits to a {@link Collector}.
    * Only queries that have a different top-level approach
